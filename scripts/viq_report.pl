#!/usr/bin/perl
use strict;
use warnings;
use Getopt::Long;

use Arty::vIQ;
use Arty::PED;

#-----------------------------------------------------------------------------
#----------------------------------- MAIN ------------------------------------
#-----------------------------------------------------------------------------

my $usage = "

Synopsis:

viq_report.pl viq_output.txt

Description:

A script to produce a report of vIQ output that has key fields human
consumption in a tab-delimited format.


Options:

  --ped, -p

    Peidgree file of family. Optional. Not yet implimented.

  --min_score, -m [0]

    Minimum vIQ score to print.

  --skip_incdt, -s

    Skip indendental findings.  Default is false.



";

my ($help, $ped_file, $min_score, $skip_incdt);

my $opt_success = GetOptions('help'            => \$help,
                             'min_score|m=s'   => \$min_score,
                             'skip_incdt|s'    => \$skip_incdt,
                             'ped|p=s'         => \$ped_file,
    );

die $usage if $help || ! $opt_success;

$min_score = 0 unless defined $min_score;

my @viq_files = @ARGV;

die "$usage\n\nFATAL : missing_viq_file(s)\n" unless @viq_files;

# my %ped_data;
# my $ped = Arty::PED->new(file => $ped_file);
#
# while (my $record = $ped->next_record) {
#     print '';
#     my $kindred = $record->{kindred};
#     my $sample  = $record->{sample};
#     my $father  = $record->{father};
#     my $mother  = $record->{mother};
#     my $sex     = $record->{sex};
#     my $pheno   = $record->{phenotype};
#     # $ped_data{graph}{$kindred}{$sample}{father} = $father if $father;
#     # $ped_data{graph}{$kindred}{$sample}{mother} = $mother if $mother;
#     # $ped_data{data}{$kindred}{$sample} = $record;
#
#     if ($ped_data{$kindred}{samples}{$sample}++ > 1) {
#         print STDERR "WARN : sample_id_seen_before_in_family : $kindred $sample\n";
#     }
#     if ($record->{father} ne '0') {
#         $ped_data{$kindred}{father} = $father;
#         $ped_data{$kindred}{children}{$sample}++;
#     }
#     if ($record->{mother} ne '0') {
#         $ped_data{$kindred}{mother} = $mother;
#         $ped_data{$kindred}{children}{$sample}++;
#     }
#
#     if ($record->{phenotype} eq '2') {
#         $ped_data{$kindred}{affected}{$sample}++;
#         $ped_data{$kindred}{affected_count}++
#     }
#     elsif ($record->{phenotype} eq '1') {
#         $ped_data{$kindred}{unaffected}{$sample}++;
#         $ped_data{$kindred}{unaffected_count}++
#     }
#     $ped_data{$kindred}{samples}{$sample} = $record;
#     print '';
# }
#
# my %ped_summary;
# for my $kindred (keys %ped_data) {
#     my $fam = $ped_data{$kindred};
#     my $father = $fam->{father};
#     my $mother = $fam->{mother};
#     my $samples = $fam->{samples};
#
#     my @member_types;
#     my $child_count = 0;
#   SAMPLE:
#     for my $sample (sort {$fam->{samples}{$b}{phenotype} <=> $fam->{samples}{$a}{phenotype}} keys %{$samples}) {
#         # Skip the parents here and process them separately below
#         next SAMPLE if exists $fam->{father} && $fam->{father} eq $sample;
#         next SAMPLE if exists $fam->{mother} && $fam->{mother} eq $sample;
#         my $child_type = ++$child_count > 1 ? 'S' : 'P';
#         push @member_types, ($fam->{samples}{$sample}{phenotype} == 2 ? "${child_type}2" :
#                              $fam->{samples}{$sample}{phenotype} == 1 ? '${child_type}1' :
#                              '${child_type}0');
#   }
#     if (exists $fam->{father}) {
#         push @member_types, ($fam->{samples}{$fam->{father}}{phenotype} == 2 ? 'F2' :
#                              $fam->{samples}{$fam->{father}}{phenotype} == 1 ? 'F1' :
#                              'F0');
#   }
#     else {
#         push @member_types, 'F-';
#   }
#
#     if (exists $fam->{mother}) {
#         push @member_types, ($fam->{samples}{$fam->{mother}}{phenotype} == 2 ? 'M2' :
#                              $fam->{samples}{$fam->{mother}}{phenotype} == 1 ? 'M1' :
#                              'M0');
#   }
#     else {
#         push @member_types, 'M-';
#   }
#
#
#     $ped_summary{$kindred} = join ':', @member_types;
# }
# print '';

my %csq_map = (
               0  => 'sequence_variant',
               1  => 'transcript_ablation',
               2  => 'splice_acceptor_variant',
               3  => 'splice_donor_variant',
               4  => 'stop_gained',
               5  => 'frameshift_variant',
               6  => 'stop_lost',
               7  => 'start_lost',
               8  => 'transcript_amplification',
               9  => 'inframe_insertion',
               10 => 'inframe_deletion',
               11 => 'missense_variant',
               12 => 'protein_altering_variant',
               13 => 'splice_region_variant',
               14 => 'incomplete_terminal_codon_variant',
               15 => 'start_retained_variant',
               16 => 'stop_retained_variant',
               17 => 'synonymous_variant',
               18 => 'coding_sequence_variant',
               19 => 'mature_miRNA_variant',
               20 => '5_prime_UTR_variant',
               21 => '3_prime_UTR_variant',
               22 => 'non_coding_transcript_exon_variant',
               23 => 'intron_variant',
               24 => 'NMD_transcript_variant',
               25 => 'non_coding_transcript_variant',
               26 => 'upstream_gene_variant',
               27 => 'downstream_gene_variant',
               28 => 'TFBS_ablation',
               29 => 'TFBS_amplification',
               30 => 'TF_binding_site_variant',
               31 => 'regulatory_region_ablation',
               32 => 'regulatory_region_amplification',
               33 => 'feature_elongation',
               34 => 'regulatory_region_variant',
               35 => 'feature_truncation',
               36 => 'intergenic_variant',
              );

my %clinvar_map =  (0    => 'benign_het',
                    1    => 'benign_hom',
                    2    => 'likely_benign_het',
                    3    => 'likely_benign_hom',
                    4    => 'likely_pathogenic_het',
                    5    => 'likely_pathogenic_hom',
                    6    => 'pathogenic_het',
                    7    => 'pathogenic_hom',
                    null => 'unknown',
                   );

my %type_map = (1 => 'SNV',
                2 => 'INDEL',
                3 => 'SV',
                4 => 'DEL',
                5 => 'INS',
                6 => 'DUP',
                7 => 'INV',
                8 => 'CNV',
                9 => 'BND',
               );

my @headers = qw(file rank chr gene vid csq denovo type zygo pldy
                 sites par length gqs viqscr phev_k vvp_svp vaast
                 g_tag p_mod clinvar var_qual);

print join "\t", @headers;
print "\n";

for my $viq_file (@viq_files) {

        my $viq = Arty::vIQ->new(file => $viq_file);

      RECORD:
        while (my $record = $viq->next_record) {

                for my $key (keys %{$record}) {
                        $record->{$key} = 'null' unless length $record->{$key};
                }

                my @csq_mapped;
                map {push @csq_mapped, $csq_map{$_}} split /,/, $record->{csq};
                $record->{csq} = join ',', @csq_mapped;

                # Map variant type
                $record->{type} = (exists $type_map{$record->{type}} ?
                                   $type_map{$record->{type}}        :
                                   $record->{type});

                # Remove whitespace from ploidy
                $record->{pldy} =~ s/\s+/,/g;

<<<<<<< HEAD
        my @csq_mapped;
        map {push @csq_mapped, $csq_map{$_}} split /,/, $record->{csq};
        $record->{csq} = join ',', @csq_mapped;

        # Map variant type
        $record->{type} = (exists $type_map{$record->{type}} ?
                           $type_map{$record->{type}}        :
                           $record->{type});

        # Remove whitespace from ploidy
        $record->{pldy} =~ s/\s+/,/g;

	# Remove whitespace from vid
	$record->{vid} =~ s/\s+/-/g;
	
        # my $ad_txt = join '\,', @{$record->{var_qual}{ad}};
        # my $var_qual_txt = join ":", $ad_txt, $record->{var_qual}{bayesf}, $record->{var_qual}{prob};
        $record->{var_qual} =~ s/\s+/,/g;

        my $clinvar_incdt = $record->{clinvar} =~ s/(\*)$//;
        $record->{clinvar} = (exists $clinvar_map{$record->{clinvar}} ?
                              $clinvar_map{$record->{clinvar}}
                              : $record->{clinvar});
        $record->{clinvar} .= '*' if $clinvar_incdt;

        next RECORD if $record->{viqscr} < $min_score;
        next RECORD if $skip_incdt && $clinvar_incdt;

        print join "\t", @{$record}{qw(rank chr gene vid csq dist denovo type
                                       zygo pldy sites par length gqs viqscr
                                       phev_k vvp_svp vaast g_tag p_mod
                                       clinvar var_qual)};
        print "\n";
        print '';
=======
                # my $ad_txt = join '\,', @{$record->{var_qual}{ad}};
                # my $var_qual_txt = join ":", $ad_txt, $record->{var_qual}{bayesf}, $record->{var_qual}{prob};
                $record->{var_qual} =~ s/\s+/,/g;

                my $clinvar_incdt = $record->{clinvar} =~ s/(\*)$//;
                $record->{clinvar} = (exists $clinvar_map{$record->{clinvar}} ?
                                      $clinvar_map{$record->{clinvar}}
                                      : $record->{clinvar});
                $record->{clinvar} .= '*' if $clinvar_incdt;

                next RECORD if $record->{viqscr} < $min_score;
                next RECORD if $skip_incdt && $clinvar_incdt;

                print join "\t", $viq_file, @{$record}{qw(rank chr gene vid csq denovo type
                                                          zygo pldy sites par length gqs viqscr
                                                          phev_k vvp_svp vaast g_tag p_mod
                                                          clinvar var_qual)};
                print "\n";
                print '';
        }
>>>>>>> 3fb86885
}

#-------------------------------------------------------------------------------<|MERGE_RESOLUTION|>--- conflicted
+++ resolved
@@ -229,7 +229,6 @@
                 # Remove whitespace from ploidy
                 $record->{pldy} =~ s/\s+/,/g;
 
-<<<<<<< HEAD
         my @csq_mapped;
         map {push @csq_mapped, $csq_map{$_}} split /,/, $record->{csq};
         $record->{csq} = join ',', @csq_mapped;
@@ -244,27 +243,6 @@
 
 	# Remove whitespace from vid
 	$record->{vid} =~ s/\s+/-/g;
-	
-        # my $ad_txt = join '\,', @{$record->{var_qual}{ad}};
-        # my $var_qual_txt = join ":", $ad_txt, $record->{var_qual}{bayesf}, $record->{var_qual}{prob};
-        $record->{var_qual} =~ s/\s+/,/g;
-
-        my $clinvar_incdt = $record->{clinvar} =~ s/(\*)$//;
-        $record->{clinvar} = (exists $clinvar_map{$record->{clinvar}} ?
-                              $clinvar_map{$record->{clinvar}}
-                              : $record->{clinvar});
-        $record->{clinvar} .= '*' if $clinvar_incdt;
-
-        next RECORD if $record->{viqscr} < $min_score;
-        next RECORD if $skip_incdt && $clinvar_incdt;
-
-        print join "\t", @{$record}{qw(rank chr gene vid csq dist denovo type
-                                       zygo pldy sites par length gqs viqscr
-                                       phev_k vvp_svp vaast g_tag p_mod
-                                       clinvar var_qual)};
-        print "\n";
-        print '';
-=======
                 # my $ad_txt = join '\,', @{$record->{var_qual}{ad}};
                 # my $var_qual_txt = join ":", $ad_txt, $record->{var_qual}{bayesf}, $record->{var_qual}{prob};
                 $record->{var_qual} =~ s/\s+/,/g;
@@ -285,7 +263,6 @@
                 print "\n";
                 print '';
         }
->>>>>>> 3fb86885
 }
 
 #-------------------------------------------------------------------------------